--- conflicted
+++ resolved
@@ -5,10 +5,7 @@
 import argparse
 import sys
 from typing import Callable, List
-<<<<<<< HEAD
-=======
 import logging
->>>>>>> 5b53d99b
 
 import numpy as np
 from numpy.typing import NDArray
@@ -124,11 +121,6 @@
 		'FIGS': BAUDOT_CODE['FIGS'],
 	} 
 
-<<<<<<< HEAD
-	split_msg = split_message_into_lines(text)
-
-	baudot_str:str = MARK_CODE * 20 + mode_shift['LTRS']
-=======
 	split_msg = split_message_into_lines(CRLF + text)
 
 	logger.info(f'raw message:\n{text}')
@@ -137,7 +129,6 @@
 	logger.info('----------------------------')
 
 	baudot_arr = []
->>>>>>> 5b53d99b
 
 	for char in split_msg.upper():  # Baudot code is case-insensitive
 		for mode in ['letters', 'figures']:
@@ -148,15 +139,12 @@
 					current_mode = mode
 				baudot_arr.append(BAUDOT_CODE[mode][char]) #pyright:ignore[reportArgumentType]
 
-<<<<<<< HEAD
-=======
 	logger.debug('|'.join(baudot_arr))
 
 	baudot_str:str = MARK_CODE * 20 + mode_shift['LTRS']
 	baudot_str += ''.join(baudot_arr)
 	baudot_str += MARK_CODE
 
->>>>>>> 5b53d99b
 	return baudot_str
 
 def generate_tone(frequency:float, duration:float, sample_rate:int=DEFAULT_SAMPLE_RATE, initial_phase:float=0):
